--- conflicted
+++ resolved
@@ -14,10 +14,7 @@
     """Opens a Toplevel window with short documentation about the app."""
     help_win = tk.Toplevel()
     help_win.title("Help / Documentation")
-<<<<<<< HEAD
     help_win.iconphoto(False, tk.PhotoImage(file=ICON_PNG))
-=======
->>>>>>> 207bce2e
     help_win.geometry("450x550")
     help_text = (
         "File Organizer Help\n"
@@ -230,10 +227,7 @@
 root = tk.Tk()
 root.title("File Organizer")
 root.geometry("540x280")
-<<<<<<< HEAD
 root.iconphoto(False, tk.PhotoImage(file=ICON_PNG))
-=======
->>>>>>> 207bce2e
 
 main_frm = tk.Frame(root)
 main_frm.pack(expand=True, fill="both")
