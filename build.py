--- conflicted
+++ resolved
@@ -9,10 +9,7 @@
     "--onefile",
     "--noconsole",
     "--name", output_name,
-<<<<<<< HEAD
+    "--add-data", "sort_config.json;.",
     "--icon", ICON_ICO,
-=======
-    "--add-data", "sort_config.json;.",
->>>>>>> 207bce2e
     script_name
 ], check=True)